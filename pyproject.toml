--- conflicted
+++ resolved
@@ -47,12 +47,7 @@
     "wandb==0.18.0",
     "fastparquet==2024.11.0",
     "accelerate==1.2.1",
-<<<<<<< HEAD
-    #"pyav",
-    "peft==0.14.0",
-=======
     "peft==0.17.0",
->>>>>>> 3bce5530
     "protobuf==3.20.3",
     "onnx==1.17.0",
     "tyro",
